# SPDX-License-Identifier: GPL-3.0-or-later
"""
Interactive mode functionality for the Scribe-Data CLI to allow users to select request arguments.
"""

import logging
from pathlib import Path
from typing import List

import questionary
from prompt_toolkit import prompt
from prompt_toolkit.completion import WordCompleter
from rich import print as rprint
from rich.console import Console
from rich.logging import RichHandler
from rich.table import Table
from tqdm import tqdm

from scribe_data.cli.convert import convert_wrapper

# from scribe_data.cli.list import list_wrapper
from scribe_data.cli.get import get_data
from scribe_data.cli.total import total_wrapper
from scribe_data.utils import (
    DEFAULT_DUMP_EXPORT_DIR,
    DEFAULT_JSON_EXPORT_DIR,
    DEFAULT_SQLITE_EXPORT_DIR,
    data_type_metadata,
    language_metadata,
    list_all_languages,
)
from scribe_data.wikidata.wikidata_utils import parse_wd_lexeme_dump
from scribe_data.wikipedia.extract_wiki import get_available_dumps
from scribe_data.wikipedia.generate_autosuggestions import generate_autosuggestions

# MARK: Config Setup

logging.basicConfig(
    level=logging.INFO,
    format="%(message)s",
    datefmt="[%X]",
    handlers=[RichHandler(markup=True)],  # Enable markup for colors
)
console = Console()
logger = logging.getLogger("rich")
THANK_YOU_MESSAGE = "[bold cyan]Thank you for using Scribe-Data![/bold cyan]"


class ScribeDataConfig:
    def __init__(self):
        self.languages = list_all_languages(language_metadata)
        self.data_types = list(data_type_metadata.keys())
        self.selected_languages: List[str] = []
        self.selected_data_types: List[str] = []
        self.output_type: str = "json"
        self.output_dir: Path = Path(DEFAULT_JSON_EXPORT_DIR)
        self.overwrite: bool = False
        self.configured: bool = False
        self.identifier_case: str = "camel"
        self.input_dir: Path = Path(DEFAULT_JSON_EXPORT_DIR)
        self.output_dir_sqlite: Path = Path(DEFAULT_SQLITE_EXPORT_DIR)


config = ScribeDataConfig()


# MARK: Summary


def display_summary():
    """
    Displays a summary of the interactive mode request to run.
    """
    table = Table(
        title="Scribe-Data Request Configuration Summary", style="bright_white"
    )

    table.add_column("Setting", style="bold cyan", no_wrap=True)
    table.add_column("Value(s)", style="magenta")

    table.add_row("Languages", ", ".join(config.selected_languages) or "None")
    table.add_row("Data Types", ", ".join(config.selected_data_types) or "None")
    table.add_row("Output Type", config.output_type)
    table.add_row("Output Directory", str(config.output_dir))
    table.add_row("Overwrite", "Yes" if config.overwrite else "No")

    console.print("\n")
    console.print(table, justify="left")
    console.print("\n")


# Helper function to create a WordCompleter.
def create_word_completer(
    options: List[str], include_all: bool = False
) -> WordCompleter:
    if include_all:
        options = ["All"] + options
    return WordCompleter(options, ignore_case=True)


# MARK: Language Selection


def prompt_for_languages():
    """
    Requests language and data type for lexeme totals.
    """
    language_completer = create_word_completer(config.languages, include_all=True)
    initial_language_selection = ", ".join(config.selected_languages)
    selected_languages = prompt(
        "Select languages (comma-separated or 'All'): ",
        default=initial_language_selection,
        completer=language_completer,
    )
    if "All" in selected_languages:
        config.selected_languages = config.languages
    elif selected_languages.strip():  # check if input is not just whitespace
        config.selected_languages = [
            lang.strip()
            for lang in selected_languages.split(",")
            if lang.strip() in config.languages
        ]

    if not config.selected_languages:
        rprint("[yellow]No language selected. Please try again.[/yellow]")
        return prompt_for_languages()


# MARK: Data Type Selection


def prompt_for_data_types():
    config.data_types = [dt for dt in config.data_types if dt != "autosuggestions"]
    data_type_completer = create_word_completer(config.data_types, include_all=True)
    initial_data_type_selection = ", ".join(config.selected_data_types)

    while True:
        selected_data_types = prompt(
            "Select data types (comma-separated or 'All'): ",
            default=initial_data_type_selection,
            completer=data_type_completer,
        )
        if "All" in selected_data_types.capitalize():
            config.selected_data_types = config.data_types
            break

        elif selected_data_types.strip():  # check if input is not just whitespace
            config.selected_data_types = [
                dt.strip()
                for dt in selected_data_types.split(",")
                if dt.strip() in config.data_types
            ]
            if config.selected_data_types:
                break  # exit loop if valid data types are selected

        rprint("[yellow]No data type selected. Please try again.[/yellow]")


def prompt_for_dump_id(language):
    dump_ids = get_available_dumps(language)
    dump_id_completer = create_word_completer(dump_ids, include_all=True)
    selected_dump_id = prompt(
        "Select dump_id for autosuggestions : ",
        default="latest stable",
        completer=dump_id_completer,
    )

    if selected_dump_id == "latest stable":
        selected_dump_id = dump_ids[-3]

    if not selected_dump_id or selected_dump_id not in dump_ids:
        rprint("[yellow]No dump id selected. Please try again.[/yellow]")
        return prompt_for_dump_id(language)

    return selected_dump_id


def configure_settings():
    """
    Configures the settings of the interactive mode request.

    Asks for:
        - Languages
        - Data types
        - Output type
        - Output directory
        - Whether to overwrite
    """
    rprint(
        "[cyan]Follow the prompts below. Press tab for completions and enter to select.[/cyan]"
    )
    prompt_for_languages()
    prompt_for_data_types()

    # MARK: Outputs

    output_type_completer = create_word_completer(["json", "csv", "tsv"])
    config.output_type = prompt(
        "Select output type (json/csv/tsv): ",
        default="json",
        completer=output_type_completer,
    )
    while config.output_type not in ["json", "csv", "tsv"]:
        rprint("[yellow]Invalid output type selected. Please try again.[/yellow]")
        config.output_type = prompt(
            "Select output type (json/csv/tsv): ",
            default="json",
            completer=output_type_completer,
        )

<<<<<<< HEAD
    # MARK: Output Directory

=======
>>>>>>> cca29d33
    if output_dir := prompt(f"Enter output directory (default: {config.output_dir}): "):
        config.output_dir = Path(output_dir)

    # MARK: Overwrite Confirmation

    overwrite_completer = create_word_completer(["Y", "n"])
    overwrite = (
        prompt("Overwrite existing files? (Y/n): ", completer=overwrite_completer)
        or "y"
    )
    config.overwrite = overwrite.lower() == "y"

    config.configured = True
    display_summary()


def run_request():
    """
    Execute the interactive mode request based on current configuration.

    Returns
    -------
    None
    """
    if not config.selected_languages or not config.selected_data_types:
        rprint("[bold red]Error: Please configure languages and data types.[/bold red]")
        return

    # Calculate total operations
    total_operations = len(config.selected_languages) * len(config.selected_data_types)

    # MARK: Export Data

    with tqdm(
        total=total_operations,
        desc="Exporting data",
        unit="operation",
    ) as pbar:
        for language in config.selected_languages:
            for data_type in config.selected_data_types:
                pbar.set_description(f"Exporting {language} {data_type} data")

                try:
                    get_data(
                        language=language,
                        data_type=data_type,
                        output_type=config.output_type,
                        output_dir=str(config.output_dir),
                        overwrite=config.overwrite,
                        interactive=True,
                    )
                    # The data was successfully written to file, so we can log success
                    logger.info(
                        f"[green]✔ Successfully exported {language} {data_type} data.[/green]"
                    )
                except Exception as e:
                    logger.error(
                        f"[red]✖ Failed to export {language} {data_type} data: {str(e)}[/red]"
                    )

                pbar.update(1)

    if config.overwrite:
        rprint("[bold green]Data request completed successfully![/bold green]")


def request_total_lexeme_loop():
    """
    Continuously prompts for lexeme requests until exit.
    """
    while True:
        choice = questionary.select(
            "What would you like to do?",
            choices=[
                questionary.Choice("Configure total lexemes request", "total"),
                questionary.Choice("Run total lexemes request", "run"),
                questionary.Choice(
                    "Run total lexemes request with lexeme dumps", "run_all"
                ),
                questionary.Choice("Exit", "exit"),
            ],
        ).ask()

        if choice == "run":
            total_wrapper(
                language=config.selected_languages,
                data_type=config.selected_data_types,
                all_bool=False,
            )
            config.selected_languages, config.selected_data_types = [], []
            rprint(THANK_YOU_MESSAGE)
            break

        elif choice == "run_all":
            if wikidata_dump_path := prompt(
                f"Enter Wikidata lexeme dump path (default: {DEFAULT_DUMP_EXPORT_DIR}): "
            ):
                wikidata_dump_path = Path(wikidata_dump_path)

            parse_wd_lexeme_dump(
                language=config.selected_languages,
                wikidata_dump_type=["total"],
                wikidata_dump_path=wikidata_dump_path,
                interactive_mode=True,
            )
            break

        elif choice == "exit":
            return

        else:
            prompt_for_languages()
            prompt_for_data_types()


# MARK: List

# def see_list_languages():
#     """
#     See list of languages.
#     """

#     choice = select(
#         "What would you like to list?",
#         choices=[
#             Choice("All languages", "all_languages"),
#             Choice("Languages for a specific data type", "languages_for_data_type"),
#             Choice("Data types for a specific language", "data_types_for_language"),
#         ],
#     ).ask()

#     if choice == "all_languages":
#         list_wrapper(all_bool=True)

#     elif choice == "languages_for_data_type":
#         list_wrapper(data_type=True)

#     elif choice == "data_types_for_language":
#         list_wrapper(language=True)


# MARK: Start


def start_interactive_mode(operation: str = None):
    """
    Entry point for interactive mode.

    Parameters
    ----------
    operation : str
        The type of operation that interactive mode is being ran with.
    """
    while True:
        # Check if both selected_languages and selected_data_types are empty.
        if config.selected_languages or config.selected_data_types:
            choices = [
                questionary.Choice("Configure get data request", "configure"),
                questionary.Choice("Exit", "exit"),
            ]

            if config.configured:
                choices.insert(
                    1, questionary.Choice("Run get data request with WDQS", "run")
                )
                choices.insert(
                    2,
                    questionary.Choice(
                        "Run get lexemes request with lexeme dumps", "run_all"
                    ),
                )

            elif config.selected_languages and config.selected_data_types:
                choices.insert(
                    1, questionary.Choice("Request for convert JSON", "convert_json")
                )

            else:
                choices.insert(
                    1, questionary.Choice("Request for total lexeme", "total")
                )

        elif operation == "get":
            choices = [
                questionary.Choice("Configure get data request", "configure"),
                # Choice("See list of languages", "languages"),
                questionary.Choice("Exit", "exit"),
            ]

        elif operation == "total":
            choices = [
                questionary.Choice("Configure total lexemes request", "total"),
                # Choice("See list of languages", "languages"),
                questionary.Choice("Exit", "exit"),
            ]

        elif operation == "convert":
            choices = [
                questionary.Choice("Configure convert request", "convert"),
                questionary.Choice("Exit", "exit"),
            ]

        elif operation == "translations":
            choices = [
                questionary.Choice("Configure translations request", "translations"),
                # Choice("See list of languages", "languages"),
                questionary.Choice("Exit", "exit"),
            ]

        elif operation == "autosuggestions":
            choices = [
                questionary.Choice(
                    "Configure autosuggestions request", "autosuggestions"
                ),
                # Choice("See list of languages", "languages"),
                questionary.Choice("Exit", "exit"),
            ]

        choice = questionary.select("What would you like to do?", choices=choices).ask()

        if choice == "configure":
            configure_settings()

        elif choice == "run_all":
            if wikidata_dump_path := prompt(
                f"Enter Wikidata lexeme dump path (default: {DEFAULT_DUMP_EXPORT_DIR}): "
            ):
                wikidata_dump_path = Path(wikidata_dump_path)

            else:
                wikidata_dump_path = Path(DEFAULT_DUMP_EXPORT_DIR)

            parse_wd_lexeme_dump(
                language=config.selected_languages,
                wikidata_dump_type=["form"],
                data_types=config.selected_data_types,
                type_output_dir=config.output_dir,
                wikidata_dump_path=wikidata_dump_path,
                overwrite_all=config.overwrite,
                interactive_mode=True,
            )
            rprint(THANK_YOU_MESSAGE)
            break

        elif choice == "total":
            prompt_for_languages()
            prompt_for_data_types()
            request_total_lexeme_loop()
            break

        elif choice == "convert":
            prompt_for_languages()
            prompt_for_data_types()

            # Use the default explicitly so that if the user enters nothing, the default value is retained.
            user_input_dir = prompt(
                f"Enter input directory (default: {config.input_dir}): ",
                default=str(config.input_dir),
            )
            config.input_dir = Path(
                user_input_dir
            )  # Update the configuration with the user's input.
            user_output_dir = prompt(
                f"Enter output directory (default: {config.output_dir_sqlite}): ",
                default=str(config.output_dir_sqlite),
            )
            config.output_dir_sqlite = Path(user_output_dir)
            identifier_case = prompt(
                "Enter identifier case (default: camel): ",
                default="camel",
            )
            output_type = prompt(
                "Enter output type (default: sqlite): ",
                default="sqlite",
            )
            overwrite_str = prompt(
                "Overwrite existing files? (default: False): ",
                default="False",
            )
            overwrite_bool = overwrite_str.strip().lower() in ("true", "y", "yes")

            convert_wrapper(
                languages=config.selected_languages,
                data_types=config.selected_data_types,
                output_type=output_type,
                input_files=config.input_dir,  # Use the updated configuration value.
                output_dir=config.output_dir_sqlite,
                identifier_case=identifier_case,
                overwrite=overwrite_bool,
            )
            break

        elif choice == "translations":
            prompt_for_languages()

            if wikidata_dump_path := prompt(
                f"Enter Wikidata lexeme dump path (default: {DEFAULT_DUMP_EXPORT_DIR}): "
            ):
                wikidata_dump_path = Path(wikidata_dump_path)

            if output_dir := prompt(
                f"Enter output directory (default: {config.output_dir}): "
            ):
                config.output_dir = Path(output_dir)

            overwrite_str = prompt(
                "Overwrite existing files? (default: False): ",
                default="False",
            )
            overwrite_bool = overwrite_str.strip().lower() in ("true", "y", "yes")

            parse_wd_lexeme_dump(
                language=config.selected_languages,
                wikidata_dump_type=["translations"],
                data_types=None,
                type_output_dir=config.output_dir,
                wikidata_dump_path=wikidata_dump_path,
                overwrite_all=overwrite_bool,
                interactive_mode=True,
            )

            break

        elif choice == "autosuggestions":
            while True:
                prompt_for_languages()

                if len(config.selected_languages) > 1:
                    rprint("[yellow]Please select only one language.[/yellow]")

                else:
                    break

            language = config.selected_languages[0]
            dump_id = prompt_for_dump_id(language)

            user_input = questionary.select(
                "Do you want to:",
                choices=[
                    "Use existing dump if exist",
                    "Redownload dump",
                ],
            ).ask()

            force_download = user_input == "Redownload dump"

            generate_autosuggestions(language, dump_id, force_download)

            break

        elif choice == "run":
            run_request()
            rprint(THANK_YOU_MESSAGE)
            break

        else:
            rprint(THANK_YOU_MESSAGE)
            break


if __name__ == "__main__":
    start_interactive_mode()<|MERGE_RESOLUTION|>--- conflicted
+++ resolved
@@ -208,11 +208,8 @@
             completer=output_type_completer,
         )
 
-<<<<<<< HEAD
     # MARK: Output Directory
-
-=======
->>>>>>> cca29d33
+  
     if output_dir := prompt(f"Enter output directory (default: {config.output_dir}): "):
         config.output_dir = Path(output_dir)
 
