--- conflicted
+++ resolved
@@ -56,16 +56,18 @@
         # Initialize a new entry if this lexeme hasn't been seen yet.
         if lexeme_id not in data_formatted:
             data_formatted[lexeme_id] = {}
-<<<<<<< HEAD
             for key, value in data_vals.items():
                 if key not in ["lexemeID", "lastModified"]:
                     data_formatted[lexeme_id][key] = value
+
             data_formatted[lexeme_id]["lastModified"] = modified_date
+
         else:
             # Merge fields for an existing lexeme.
             for field, value in data_vals.items():
                 if field in ["lexemeID", "lastModified"]:
                     continue
+
                 if value:  # Only process non-empty values.
                     if (
                         field in data_formatted[lexeme_id]
@@ -79,22 +81,11 @@
                         data_formatted[lexeme_id][field] = ", ".join(
                             sorted(existing_values)
                         )
+
                     else:
                         data_formatted[lexeme_id][field] = value
 
     # Convert the dictionary to an ordered dictionary for consistent output.
-=======
-
-        # Reverse to make sure that we're getting the same order as the query.
-        query_identifiers = list(reversed(data_vals.keys()))
-        query_identifiers.remove("lexemeID")
-        query_identifiers.remove("lastModified")
-
-        for k in query_identifiers:
-            data_formatted[lexeme_id][k] = data_vals[k]
-        data_formatted[lexeme_id]["lastModified"] = modified_date
-
->>>>>>> 7b4d7910
     data_formatted = collections.OrderedDict(sorted(data_formatted.items()))
 
     export_formatted_data(
