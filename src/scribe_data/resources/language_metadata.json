--- conflicted
+++ resolved
@@ -79,13 +79,8 @@
       }
     }
   },
-<<<<<<< HEAD
-  "igbo":{
-    "iso":"ig",
-=======
   "igbo": {
     "iso": "ig",
->>>>>>> 8321dc34
     "qid": "Q33578"
   },
   "indonesian": {
