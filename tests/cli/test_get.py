# SPDX-License-Identifier: GPL-3.0-or-later
"""
Tests for the CLI get functionality.
"""

import json
import unittest
<<<<<<< HEAD
=======
import urllib.error
from pathlib import Path
>>>>>>> ddb09b90
from unittest.mock import patch

from scribe_data.cli.get import get_data
from SPARQLWrapper.SPARQLExceptions import EndPointInternalError


class TestGetData(unittest.TestCase):
    """
    Unit tests for the get_data function.

    These tests ensure the correct behavior of the get_data function.
    """

    # MARK: Subprocess Patching

    @patch("scribe_data.cli.get.generate_emoji")
    def test_get_emoji_keywords(self, generate_emoji):
        """
        Test the generation of emoji keywords.

        This test ensures that when the `data_type` is `emoji_keywords`, the `generate_emoji` function is called with the correct arguments.
        """
        get_data(
            language="English", data_type="emoji_keywords", output_dir="./test_output"
        )
        generate_emoji.assert_called_once_with(
            language="English",
            output_dir="./test_output",
        )

    # MARK: Invalid Arguments

    def test_invalid_arguments(self):
        """
        Test the behavior of the get_data function when invalid arguments are provided.
        """
        with self.assertRaises(ValueError):
            get_data(all_bool=False)

    # MARK: All Data

    @patch("scribe_data.cli.get.query_data")
    @patch("scribe_data.cli.get.parse_wd_lexeme_dump")
    @patch("scribe_data.cli.get.questionary.confirm")
    def test_get_all_data_types_for_language_user_says_no(
        self, mock_questionary_confirm, mock_parse, mock_query_data
    ):
        """
        Test the behavior when the user agrees to use Wikidata lexeme dumps.

        This test checks that `parse_wd_lexeme_dump` is called with the correct parameters
        when the user confirms they don't want to query Wikidata.
        """
        mock_questionary_confirm.return_value.ask.return_value = False

        get_data(all_bool=True, language="English")

        mock_parse.assert_called_once_with(
            language="English",
            wikidata_dump_type=["form"],
            data_types="all",  # because if only language given, data_types is None
            type_output_dir="scribe_data_json_export",  # default for JSON
            wikidata_dump_path=None,  # explicitly set to None
            overwrite_all=False,
        )
        mock_query_data.assert_not_called()

    @patch("scribe_data.cli.get.parse_wd_lexeme_dump")
    def test_get_all_languages_and_data_types(self, mock_parse):
        """
        Test retrieving all languages for a specific data type.

        Ensures that `query_data` is called properly when `--all` flag is used with a data type.
        """
        get_data(all_bool=True)

        mock_parse.assert_called_once_with(
            language="all",
            wikidata_dump_type=["form", "translations"],
            data_types="all",
            type_output_dir="scribe_data_json_export",
            wikidata_dump_path=None,
            overwrite_all=False,
        )

    # MARK: Language and Data Type

    @patch("scribe_data.cli.get.query_data")
    @patch("scribe_data.cli.get.check_index_exists")
    def test_get_specific_language_and_data_type(
        self, mock_check_index, mock_query_data
    ):
        """
        Test retrieving a specific language and data type.

        Ensures that `query_data` is called properly when a specific language and data type are provided.
        """
        mock_check_index.return_value = {"proceed": True}
        get_data(language="german", data_type="nouns", output_dir="./test_output")
        mock_query_data.assert_called_once_with(
            languages=["german"],
            data_type=["nouns"],
            output_dir="./test_output",
            overwrite=False,
            interactive=False,
        )

    # MARK: Capitalized Language

    @patch("scribe_data.cli.get.query_data")
    @patch("scribe_data.cli.get.check_index_exists")
    def test_get_data_with_capitalized_language(
        self, mock_check_index, mock_query_data
    ):
        """
        Test retrieving data with a capitalized language.

        Ensures that `query_data` is called properly when a capitalized language is provided.
        """
        mock_check_index.return_value = {"proceed": True}
        get_data(language="German", data_type="nouns")
        mock_query_data.assert_called_once_with(
            languages=["German"],
            data_type=["nouns"],
            output_dir="scribe_data_json_export",
            overwrite=False,
            interactive=False,
        )

    # MARK: Lowercase Language

    @patch("scribe_data.cli.get.query_data")
    @patch("scribe_data.cli.get.check_index_exists")
    def test_get_data_with_lowercase_language(self, mock_check_index, mock_query_data):
        """
        Test retrieving data with a lowercase language.

        Ensures that `query_data` is called properly when a lowercase language is provided.
        """
        mock_check_index.return_value = {"proceed": True}
        get_data(language="german", data_type="nouns")
        mock_query_data.assert_called_once_with(
            languages=["german"],
            data_type=["nouns"],
            output_dir="scribe_data_json_export",
            overwrite=False,
            interactive=False,
        )

    # MARK: Output Directory

    @patch("scribe_data.cli.get.query_data")
    @patch("scribe_data.cli.get.check_index_exists")
    def test_get_data_with_different_output_directory(
        self, mock_check_index, mock_query_data
    ):
        """
        Test retrieving data with a different output directory.

        Ensures that `query_data` is called properly when a different output directory is provided.
        """
        mock_check_index.return_value = {"proceed": True}
        get_data(
            language="german", data_type="nouns", output_dir="./custom_output_test"
        )
        mock_query_data.assert_called_once_with(
            languages=["german"],
            data_type=["nouns"],
            output_dir="./custom_output_test",
            overwrite=False,
            interactive=False,
        )

    # MARK: Overwrite is True

    @patch("scribe_data.cli.get.query_data")
    @patch("scribe_data.cli.get.check_index_exists")
    def test_get_data_with_overwrite_true(self, mock_check_index, mock_query_data):
        """
        Test retrieving data with the overwrite flag set to True.

        Ensures that `query_data` is called properly when the overwrite flag is set to True.
        """
        mock_check_index.return_value = {"proceed": True}
        get_data(language="English", data_type="verbs", overwrite=True)
        mock_query_data.assert_called_once_with(
            languages=["English"],
            data_type=["verbs"],
            output_dir="scribe_data_json_export",
            overwrite=True,
            interactive=False,
        )

    # MARK: Overwrite is False

    @patch("scribe_data.cli.get.query_data")
    @patch("scribe_data.cli.get.check_index_exists")
    def test_get_data_with_overwrite_false(self, mock_check_index, mock_query_data):
        mock_check_index.return_value = {"proceed": True}
        get_data(
            language="English",
            data_type="verbs",
            overwrite=False,
            output_dir="./custom_output_test",
            interactive=False,
        )
        mock_query_data.assert_called_once_with(
            languages=["English"],
            data_type=["verbs"],
            output_dir="./custom_output_test",
            overwrite=False,
            interactive=False,
        )

    # MARK: User Chooses Skip

    @patch("scribe_data.cli.get.check_index_exists")
    def test_user_skips_existing_file(self, mock_check_index):
        """
        Test the behavior when the user chooses to skip an existing file.
        """
        mock_check_index.return_value = {"proceed": False}
        get_data(language="English", data_type="nouns", output_dir="./test_output")
        mock_check_index.assert_called_once_with("./test_output", "English", "nouns")

    # MARK: Translations

    @patch("scribe_data.cli.get.parse_wd_lexeme_dump")
    def test_get_translations_no_language_specified(self, mock_parse):
        """
        Test behavior when no language is specified for 'translations'.
        Expect language="all".
        """
        get_data(data_type="translations")
        mock_parse.assert_called_once_with(
            language="all",
            wikidata_dump_type=["translations"],
            type_output_dir="scribe_data_json_export",
            wikidata_dump_path=None,
            overwrite_all=False,
        )

    @patch("scribe_data.cli.get.parse_wd_lexeme_dump")
    def test_get_translations_with_specific_language(self, mock_parse):
        """
        Test behavior when a specific language is provided for 'translations'.
        Expect parse_wd_lexeme_dump to be called with that language.
        """
        get_data(
            language="Spanish", data_type="translations", output_dir="./test_output"
        )
        mock_parse.assert_called_once_with(
            language="Spanish",
            wikidata_dump_type=["translations"],
            type_output_dir="./test_output",
            wikidata_dump_path=None,
            overwrite_all=False,
        )

    @patch("scribe_data.cli.get.parse_wd_lexeme_dump")
    def test_get_translations_with_dump(self, mock_parse):
        """
        Test behavior when a Wikidata dump path is specified for 'translations'.
        Even with a language, it should call parse_wd_lexeme_dump
        passing that dump path.
        """
        get_data(
            language="German", data_type="translations", wikidata_dump="./wikidump.json"
        )
        mock_parse.assert_called_once_with(
            language="German",
            wikidata_dump_type=["translations"],
            type_output_dir="scribe_data_json_export",
            wikidata_dump_path="./wikidump.json",
            overwrite_all=False,
        )

    # MARK: Use QID as language

    @patch("scribe_data.cli.get.parse_wd_lexeme_dump")
    @patch("scribe_data.cli.get.questionary.confirm")
    def test_get_data_with_wikidata_identifier(
        self, mock_questionary_confirm, mock_parse
    ):
        """
        Test retrieving data with a Wikidata identifier as language.

        Ensures that `parse_wd_lexeme_dump` is called with the correct parameters
        when a Wikidata identifier is used.
        """
        # Mock the user confirmation to return True (query Wikidata directly).
        mock_questionary_confirm.return_value.ask.return_value = False

        get_data(
            language="Q9217",
            wikidata_dump="scribe",
            output_dir="exported_json",
            all_bool=True,
        )
        mock_parse.assert_called_once_with(
            language="Q9217",
            wikidata_dump_type=["form"],
            data_types="all",
            type_output_dir="exported_json",
            wikidata_dump_path="scribe",
            overwrite_all=False,
        )

    @patch("scribe_data.cli.get.parse_wd_lexeme_dump")
    def test_get_data_with_wikidata_identifier_and_data_type(self, mock_parse):
        """
        Test retrieving a specific data type with a Wikidata identifier.

        Ensures that `parse_wd_lexeme_dump` is called with the correct parameters
        when a Wikidata identifier and specific data type are used.
        """
        get_data(
            language="Q9217",
            data_type="nouns",
            wikidata_dump="scribe",
            output_dir="exported_json",
        )
        mock_parse.assert_called_once_with(
            language="Q9217",
            wikidata_dump_type=["form"],
            data_types=["nouns"],
            type_output_dir="exported_json",
            wikidata_dump_testpath="scribe",
            overwrite_all=False,
        )

<<<<<<< HEAD

if __name__ == "__main__":
    unittest.main()
=======
    # MARK: All Languages for Data Type
    @patch("scribe_data.cli.get.parse_wd_lexeme_dump")
    @patch("scribe_data.cli.get.questionary.confirm")
    def test_get_all_languages_for_data_type_user_says_no(
        self, mock_questionary_confirm, mock_parse
    ):
        """
        Test retrieving all languages for a specific data type when user chooses to use lexeme dump.

        This tests the behavior when using --all (-a) with --data-type (-dt) and the user
        chooses not to query Wikidata directly.
        """
        # Mock user choosing to use lexeme dump instead of querying Wikidata.
        mock_questionary_confirm.return_value.ask.return_value = False

        get_data(all_bool=True, data_type="verbs", output_dir="test")

        mock_parse.assert_called_once_with(
            language="all",
            wikidata_dump_type=["form"],
            data_types=["verbs"],
            type_output_dir="test",
            wikidata_dump_path=None,
            overwrite_all=False,
        )

    @patch("scribe_data.cli.get.query_data")
    @patch("scribe_data.cli.get.questionary.confirm")
    def test_get_all_languages_for_data_type_user_says_yes(
        self, mock_questionary_confirm, mock_query_data
    ):
        """
        Test retrieving all languages for a specific data type when user chooses to query Wikidata.

        This tests the behavior when using --all (-a) with --data-type (-dt) and the user
        chooses to query Wikidata directly.
        """
        # Mock user choosing to query Wikidata directly.
        mock_questionary_confirm.return_value.ask.return_value = True

        get_data(all_bool=True, data_type="verbs", output_dir="test")

        mock_query_data.assert_called_once_with(
            languages=None,
            data_type=["verbs"],
            output_dir="test",
            overwrite=False,
        )

    # MARK: Error Handling

    @patch("scribe_data.cli.get.query_data")
    def test_json_decode_error_handling(self, mock_query_data):
        """
        Test handling of JSONDecodeError when querying data.
        """
        mock_query_data.side_effect = json.decoder.JSONDecodeError("Msg", "Doc", 0)

        get_data(language="German", data_type="verbs")

    @patch("scribe_data.cli.get.query_data")
    def test_http_error_handling(self, mock_query_data):
        """
        Test handling of HTTPError when querying data.
        """
        mock_query_data.side_effect = urllib.error.HTTPError(
            url="test", code=500, msg="error", hdrs={}, fp=None
        )

        get_data(language="German", data_type="verbs")

    @patch("scribe_data.cli.get.query_data")
    def test_endpoint_error_handling(self, mock_query_data):
        """
        Test handling of EndPointInternalError when querying data.
        """
        mock_query_data.side_effect = EndPointInternalError

        get_data(language="German", data_type="verbs")

    # MARK: Output Type Handling

    @patch("scribe_data.cli.get.query_data")
    @patch("scribe_data.cli.get.convert_wrapper")
    @patch("scribe_data.cli.get.Path.exists")
    @patch("scribe_data.cli.get.os.remove")
    def test_output_type_conversion(
        self, mock_remove, mock_exists, mock_convert, mock_query_data
    ):
        """
        Test conversion of output to different file types.
        """
        mock_exists.return_value = True

        get_data(
            language="German",
            data_type="verbs",
            output_type="csv",
            output_dir="test_dir",
            identifier_case="snake",
        )

        # Use Path to create platform-appropriate path.
        expected_input_file = str(Path("test_dir/German/verbs.json"))

        mock_convert.assert_called_once_with(
            language="German",
            data_type="verbs",
            output_type="csv",
            input_file=expected_input_file,
            output_dir="test_dir",
            overwrite=False,
            identifier_case="snake",
        )
        mock_remove.assert_called_once()

    # MARK: Default Output Directory

    def test_default_output_directory_selection(self):
        """
        Test that correct default output directory is selected based on output type.
        """
        test_cases = [
            ("csv", "scribe_data_csv_export"),
            ("json", "scribe_data_json_export"),
            ("sqlite", "scribe_data_sqlite_export"),
            ("tsv", "scribe_data_tsv_export"),
        ]

        for output_type, expected_dir in test_cases:
            with patch("scribe_data.cli.get.query_data") as mock_query:
                get_data(language="German", data_type="verbs", output_type=output_type)
                mock_query.assert_called_with(
                    languages=["German"],
                    data_type=["verbs"],
                    output_dir=expected_dir,
                    overwrite=False,
                    interactive=False,
                )
>>>>>>> ddb09b90
<|MERGE_RESOLUTION|>--- conflicted
+++ resolved
@@ -5,11 +5,8 @@
 
 import json
 import unittest
-<<<<<<< HEAD
-=======
 import urllib.error
 from pathlib import Path
->>>>>>> ddb09b90
 from unittest.mock import patch
 
 from scribe_data.cli.get import get_data
@@ -341,11 +338,6 @@
             overwrite_all=False,
         )
 
-<<<<<<< HEAD
-
-if __name__ == "__main__":
-    unittest.main()
-=======
     # MARK: All Languages for Data Type
     @patch("scribe_data.cli.get.parse_wd_lexeme_dump")
     @patch("scribe_data.cli.get.questionary.confirm")
@@ -485,4 +477,7 @@
                     overwrite=False,
                     interactive=False,
                 )
->>>>>>> ddb09b90
+
+
+if __name__ == "__main__":
+    unittest.main()