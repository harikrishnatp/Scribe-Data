--- conflicted
+++ resolved
@@ -12,10 +12,7 @@
 
 import pytest
 
-<<<<<<< HEAD
-=======
 from scribe_data.check import check_query_forms
->>>>>>> 489b940a
 from scribe_data.wikidata.check_query.check import (
     all_queries,
     changed_queries,
